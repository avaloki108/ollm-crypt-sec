--- conflicted
+++ resolved
@@ -1,7 +1,3 @@
 """MCP Client for Ollama package."""
 
-<<<<<<< HEAD
-__version__ = "0.19.0"
-=======
-__version__ = "0.18.3"
->>>>>>> 5c7c403b
+__version__ = "0.19.0"