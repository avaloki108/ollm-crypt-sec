--- conflicted
+++ resolved
@@ -1,10 +1,6 @@
 [project]
 name = "ollmcp"
-<<<<<<< HEAD
 version = "0.19.0"
-=======
-version = "0.18.3"
->>>>>>> 5c7c403b
 description = "CLI for MCP Client for Ollama - An easy-to-use command for interacting with Ollama through MCP"
 readme = "README.md"
 requires-python = ">=3.10"
@@ -13,11 +9,7 @@
     {name = "Jonathan Löwenstern"}
 ]
 dependencies = [
-<<<<<<< HEAD
     "mcp-client-for-ollama==0.19.0"
-=======
-    "mcp-client-for-ollama==0.18.3"
->>>>>>> 5c7c403b
 ]
 
 [project.scripts]
